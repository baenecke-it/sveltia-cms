--- conflicted
+++ resolved
@@ -2,12 +2,8 @@
   import { sleep } from '@sveltia/utils/misc';
   import { _ } from 'svelte-i18n';
   import FieldPreview from '$lib/components/contents/details/preview/field-preview.svelte';
-<<<<<<< HEAD
   import NewsletterPreview from '$lib/components/newsletters/details/preview/newsletter-preview.svelte';
-  import { entryDraft } from '$lib/services/contents/editor';
-=======
   import { entryDraft } from '$lib/services/contents/draft';
->>>>>>> 40fe02eb
 
   /**
    * @type {LocaleCode}
@@ -22,13 +18,13 @@
 {#if collection.name === 'newsletter'}
   <NewsletterPreview {locale}/>
 {:else}
-<div role="document" aria-label={$_('content_preview')}>
-  {#each fields as fieldConfig (fieldConfig.name)}
-    {#await sleep(0) then}
-      <FieldPreview keyPath={fieldConfig.name} {locale} {fieldConfig} />
-    {/await}
-  {/each}
-</div>
+  <div role="document" aria-label={$_('content_preview')}>
+    {#each fields as fieldConfig (fieldConfig.name)}
+      {#await sleep(0) then }
+        <FieldPreview keyPath={fieldConfig.name} {locale} {fieldConfig}/>
+      {/await}
+    {/each}
+  </div>
 {/if}
 
 <style lang="scss">
