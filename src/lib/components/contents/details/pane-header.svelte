--- conflicted
+++ resolved
@@ -21,12 +21,8 @@
     revertChanges,
     toggleLocale,
   } from '$lib/services/contents/editor';
-<<<<<<< HEAD
-  import CopyMenuItems from '$lib/components/contents/details/editor/copy-menu-items.svelte';
+  import { defaultI18nConfig, getLocaleLabel } from '$lib/services/contents/i18n';
   import {selectedCollection} from "$lib/services/contents/index.js";
-=======
-  import { defaultI18nConfig, getLocaleLabel } from '$lib/services/contents/i18n';
->>>>>>> b8dd873f
 
   /**
    * The wrapper element’s `id` attribute.
