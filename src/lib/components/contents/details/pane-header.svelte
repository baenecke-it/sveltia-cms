--- conflicted
+++ resolved
@@ -22,11 +22,8 @@
   import { revertChanges, toggleLocale } from '$lib/services/contents/draft/update';
   import { getEntryPreviewURL, getEntryRepoBlobURL } from '$lib/services/contents/entry';
   import { defaultI18nConfig, getLocaleLabel } from '$lib/services/contents/i18n';
-<<<<<<< HEAD
+  import { prefs } from '$lib/services/prefs';
   import {selectedCollection} from "$lib/services/contents/index.js";
-=======
-  import { prefs } from '$lib/services/prefs';
->>>>>>> 40fe02eb
 
   /**
    * The wrapper element’s `id` attribute.
