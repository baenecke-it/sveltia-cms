--- conflicted
+++ resolved
@@ -33,12 +33,8 @@
   import { getAssociatedAssets } from '$lib/services/contents/entry';
   import { defaultI18nConfig, getLocaleLabel } from '$lib/services/contents/i18n';
   import { formatSummary } from '$lib/services/contents/view';
-<<<<<<< HEAD
   import { goBack, goto } from '$lib/services/navigation';
   import { truncate } from '$lib/services/utils/strings';
-  import {selectedCollection} from "$lib/services/contents/index.js";
-=======
->>>>>>> b8dd873f
 
   let showDuplicateToast = false;
   let showValidationToast = false;
@@ -210,56 +206,6 @@
       />
     </Menu>
   </MenuButton>
-<<<<<<< HEAD
-  <svelte:component
-    this={showSaveOptions ? SplitButton : Button}
-    variant="primary"
-    label={$_(saving ? 'saving' : 'save')}
-    disabled={!modified || saving}
-    keyShortcuts="Accel+S"
-    on:click={() => save()}
-  >
-    <svelte:component this={showSaveOptions ? Menu : undefined} slot="popup">
-      <!-- Show the opposite option: if automatic deployments are enabled, allow to disable it -->
-      <MenuItem
-        label={$_(autoDeployEnabled ? 'save_without_publishing' : 'save_and_publish')}
-        on:click={() => save({ skipCI: autoDeployEnabled })}
-      />
-    </svelte:component>
-  </svelte:component>
-  {#if ($selectedCollection.name === 'newsletter')}
-    <!--        <pre>{JSON.stringify(currentValues)}</pre>-->
-    <Button
-            variant="primary"
-            disabled={!!currentValues[defaultLocale].sent}
-            label={$_('newsletter.send')}
-            on:click={async () => {
-              const newsletter = currentValues[defaultLocale];
-
-              const html = `<img alt="" class="" height="451" src="https://singtonic.net/${newsletter.image}" width="451"/><br/>\n` +
-`<br/>\n${marked.parse(newsletter.text)}`;
-
-              await fetch("https://api.singtonic.net/newsletter?auth=61e25c7b-7917-409c-a5bb-c9d051e05bb3", {
-                method: "POST",
-                body: JSON.stringify({
-                  content: {
-                    subject: currentValues[defaultLocale].title,
-                    html,
-                    text: newsletter.text,
-                  }
-                }),
-                headers: {
-                  "Content-type": "application/json; charset=UTF-8"
-                }
-              });
-
-              $entryDraft.currentValues[defaultLocale].sent = true;
-              await save();
-            }}
-    >
-      <Icon slot="start-icon" name="send"/>
-    </Button>
-=======
   {#if showSaveOptions}
     <SplitButton
       variant="primary"
@@ -284,8 +230,40 @@
       keyShortcuts="Accel+S"
       on:click={() => save()}
     />
->>>>>>> b8dd873f
   {/if}
+    {#if ($selectedCollection.name === 'newsletter')}
+        <!--        <pre>{JSON.stringify(currentValues)}</pre>-->
+        <Button
+                variant="primary"
+                disabled={!!currentValues[defaultLocale].sent}
+                label={$_('newsletter.send')}
+                on:click={async () => {
+              const newsletter = currentValues[defaultLocale];
+
+              const html = `<img alt="" class="" height="451" src="https://singtonic.net/${newsletter.image}" width="451"/><br/>\n` +
+    `<br/>\n${marked.parse(newsletter.text)}`;
+
+              await fetch("https://api.singtonic.net/newsletter?auth=61e25c7b-7917-409c-a5bb-c9d051e05bb3", {
+                method: "POST",
+                body: JSON.stringify({
+                  content: {
+                    subject: currentValues[defaultLocale].title,
+                    html,
+                    text: newsletter.text,
+                  }
+                }),
+                headers: {
+                  "Content-type": "application/json; charset=UTF-8"
+                }
+              });
+
+              $entryDraft.currentValues[defaultLocale].sent = true;
+              await save();
+            }}
+        >
+            <Icon slot="start-icon" name="send"/>
+        </Button>
+    {/if}
 </Toolbar>
 
 <Toast bind:show={showDuplicateToast}>
