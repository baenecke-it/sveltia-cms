<script>
  import {
    Alert,
    AlertDialog,
    Button,
    ConfirmationDialog,
    Divider,
    Icon,
    Menu,
    MenuButton,
    MenuItem,
    MenuItemCheckbox,
    Spacer,
    SplitButton,
    Toast,
    Toolbar,
  } from '@sveltia/ui';
  import equal from 'fast-deep-equal';
  import { _ } from 'svelte-i18n';
  import {LocalStorage} from '@sveltia/utils/storage';
  import NewsletterContent from '../../newsletters/details/preview/NewsletterContent.svelte';
  import { goBack, goto } from '$lib/services/app/navigation';
  import { backendName } from '$lib/services/backends';
  import { siteConfig } from '$lib/services/config';
  import { deleteEntries } from '$lib/services/contents/collection/data';
  import { entryDraft } from '$lib/services/contents/draft';
  import { createDraft, duplicateDraft } from '$lib/services/contents/draft/create';
  import { copyFromLocaleToast, entryEditorSettings } from '$lib/services/contents/draft/editor';
  import { saveEntry } from '$lib/services/contents/draft/save';
  import { revertChanges } from '$lib/services/contents/draft/update';
  import { getEntryPreviewURL } from '$lib/services/contents/entry';
  import { getAssociatedAssets } from '$lib/services/contents/entry/assets';
  import { getEntrySummary } from '$lib/services/contents/entry/summary';
  import { defaultI18nConfig, getLocaleLabel } from '$lib/services/contents/i18n';
<<<<<<< HEAD
  import { formatSummary } from '$lib/services/contents/view';
  import {selectedCollection} from '$lib/services/contents/index.js';
=======
  import { prefs } from '$lib/services/prefs';
>>>>>>> 40fe02eb

  let showValidationToast = false;
  let showDeleteDialog = false;
  let showErrorDialog = false;
  let showSendNewsletterDialog = false;
  let showSendNewsletterErrorDialog = false;
  let updateNewsletterSentStateErrorDialog = false;
  let saving = false;
  /** @type {any} */
  let menuButton;

  $: ({
    isNew,
    collection,
    collectionFile,
    originalEntry,
    originalLocales = {},
    currentLocales = {},
    originalValues = {},
    currentValues = {},
    validities = {},
    expanderStates,
  } = $entryDraft ?? /** @type {EntryDraft} */ ({}));

  $: ({
    editor: { preview: showPreviewPane = true } = {},
    backend: { automatic_deployments: autoDeployEnabled = undefined } = {},
  } = $siteConfig ?? /** @type {SiteConfig} */ ({}));
  $: showSaveOptions = $backendName !== 'local' && typeof autoDeployEnabled === 'boolean';
  $: ({ defaultLocale } = (collectionFile ?? collection)?._i18n ?? defaultI18nConfig);
  $: collectionName = collection?.name;
  $: collectionLabel = collection?.label || collectionName;
  $: collectionLabelSingular = collection?.label_singular || collectionLabel;
  $: canPreview = (collectionFile ?? collection)?.editor?.preview ?? showPreviewPane;
  $: modified =
    isNew || !equal(originalLocales, currentLocales) || !equal(originalValues, currentValues);
  $: errorCount = Object.values(validities ?? {})
    .map((validity) => Object.values(validity).map(({ valid }) => !valid))
    .flat(1)
    .filter(Boolean).length;
  $: associatedAssets =
    !!originalEntry && !!collection._assetFolder?.entryRelative
      ? getAssociatedAssets({ entry: originalEntry, collectionName, relative: true })
      : [];
  $: previewURL = originalEntry
    ? getEntryPreviewURL(originalEntry, defaultLocale, collection, collectionFile)
    : undefined;

  /**
   * Save the entry draft.
   * @param {object} [options] - Options.
   * @param {boolean} [options.skipCI] - Whether to disable automatic deployments for the change.
   */
  const save = async ({ skipCI = undefined } = {}) => {
    saving = true;

    try {
      const savedEntry = await saveEntry({ skipCI });

      if ($prefs?.closeOnSave ?? true) {
        goBack(`/collections/${collectionName}`);
        $entryDraft = null;
      } else {
        if (isNew) {
          // Update the URL
          goto(`/collections/${collectionName}/entries/${savedEntry.subPath}`, {
            replaceState: true,
            notifyChange: false,
          });
        }

        // Reset the draft
        createDraft({ collection, collectionFile, originalEntry: savedEntry, expanderStates });
      }
    } catch (/** @type {any} */ ex) {
      if (ex.message === 'validation_failed') {
        showValidationToast = true;
      } else {
        showErrorDialog = true;
        // eslint-disable-next-line no-console
        console.error(ex);
      }
    } finally {
      saving = false;
    }
  };
</script>

<Toolbar variant="primary" aria-label={$_('primary')}>
  <Button
    variant="ghost"
    iconic
    aria-label={$_('cancel_editing')}
    keyShortcuts="Escape"
    onclick={() => {
      goBack(`/collections/${collectionName}`);
    }}
  >
    {#snippet startIcon()}
      <Icon name="arrow_back_ios_new" />
    {/snippet}
  </Button>
  <h2 role="none">
    <strong role="none">
      {#if isNew}
        {$_('creating_x', { values: { name: collectionLabelSingular } })}
      {:else}
        {$_('editing_x_in_x', {
          values: {
            collection: collectionLabel,
            entry: collectionFile
              ? collectionFile.label || collectionFile.name
              : originalEntry
                ? getEntrySummary(collection, originalEntry)
                : '',
          },
        })}
      {/if}
    </strong>
  </h2>
  <Spacer flex />
  {#if previewURL}
    <Button
      variant="tertiary"
      label={$_('view_on_live_site')}
      onclick={() => {
        window.open(previewURL);
      }}
    />
  {/if}
  {#if !collectionFile && !isNew}
    <Button
      variant="ghost"
      label={$_('duplicate')}
      aria-label={$_('duplicate_entry')}
      disabled={collection?.create === false}
      onclick={() => {
        goto(`/collections/${collectionName}/new`, { replaceState: true, notifyChange: false });
        duplicateDraft();
      }}
    />
    <Button
      variant="ghost"
      label={$_('delete')}
      aria-label={$_('delete_entry')}
      disabled={collection?.delete === false}
      onclick={() => {
        showDeleteDialog = true;
      }}
    />
  {/if}
  <MenuButton
    variant="ghost"
    iconic
    popupPosition="bottom-right"
    aria-label={$_('show_editor_options')}
    bind:this={menuButton}
  >
    {#snippet popup()}
      <Menu aria-label={$_('editor_options')}>
        <MenuItemCheckbox
          label={$_('show_preview')}
          checked={$entryEditorSettings?.showPreview}
          disabled={!canPreview}
          onChange={() => {
            entryEditorSettings.update((view = {}) => ({
              ...view,
              showPreview: !view.showPreview,
            }));
          }}
        />
        <MenuItemCheckbox
          label={$_('sync_scrolling')}
          checked={$entryEditorSettings?.syncScrolling}
          disabled={!canPreview && Object.keys(currentValues).length === 1}
          onChange={() => {
            entryEditorSettings.update((view = {}) => ({
              ...view,
              syncScrolling: !view.syncScrolling,
            }));
          }}
        />
        <Divider />
        <MenuItem
          label={$_('revert_all_changes')}
          disabled={!modified}
          onclick={() => {
            revertChanges();
          }}
        />
      </Menu>
    {/snippet}
  </MenuButton>
  {#if showSaveOptions}
    <SplitButton
      variant="primary"
      label={$_(saving ? 'saving' : 'save')}
      disabled={!modified || saving}
      keyShortcuts="Accel+S"
      onclick={() => {
        save();
      }}
    >
      {#snippet popup()}
        <!-- Show the opposite option: if automatic deployments are enabled, allow to disable it -->
        <Menu>
          <MenuItem
            label={$_(autoDeployEnabled ? 'save_without_publishing' : 'save_and_publish')}
            onclick={() => {
              save({ skipCI: autoDeployEnabled });
            }}
          />
        </Menu>
      {/snippet}
    </SplitButton>
  {:else}
    <Button
      variant="primary"
      label={$_(saving ? 'saving' : 'save')}
      disabled={!modified || saving}
      keyShortcuts="Accel+S"
      onclick={() => {
        save();
      }}
    />
  {/if}
  {#if ($selectedCollection?.name === 'newsletter')}
        <!--        <pre>{JSON.stringify(currentValues)}</pre>-->
        <Button
                variant="primary"
                disabled={!!currentValues[defaultLocale].sent || !originalEntry}
                label={$_('newsletter.send')}
                on:click={async () => {
                  showSendNewsletterDialog = true;
            }}
        >
            <Icon slot="start-icon" name="send"/>
        </Button>
    {/if}
</Toolbar>

<Toast bind:show={showValidationToast}>
  <Alert status="error">
    {$_(errorCount === 1 ? 'entry_validation_error' : 'entry_validation_errors', {
      values: { count: errorCount },
    })}
  </Alert>
</Toast>

<Toast id={$copyFromLocaleToast.id} bind:show={$copyFromLocaleToast.show}>
  {@const { status, message, count, sourceLocale } = $copyFromLocaleToast}
  <Alert {status}>
    {$_(`editor.${message}`, {
      values: { count, source: sourceLocale ? getLocaleLabel(sourceLocale) : '' },
    })}
  </Alert>
</Toast>

<ConfirmationDialog
  bind:open={showDeleteDialog}
  title={$_('delete_entry')}
  okLabel={$_('delete')}
  onOk={async () => {
    if (originalEntry) {
      await deleteEntries(
        [originalEntry.id],
        associatedAssets.map(({ path }) => path),
      );
    }

    goBack(`/collections/${collectionName}`);
  }}
  onClose={() => {
    menuButton.focus();
  }}
>
  {$_(
    associatedAssets.length
      ? 'confirm_deleting_this_entry_with_assets'
      : 'confirm_deleting_this_entry',
  )}
</ConfirmationDialog>

<!-- @todo make the error message more informative -->
<AlertDialog
  bind:open={showErrorDialog}
  title={$_('saving_entry.error.title')}
  onClose={() => {
    menuButton.focus();
  }}
>
  {$_('saving_entry.error.description')}
</AlertDialog>

<ConfirmationDialog
        bind:open={showSendNewsletterDialog}
        title={$_('newsletter.send')}
        okLabel={$_('newsletter.send')}
        on:ok={async () => {
          const newsletter = currentValues[defaultLocale];

          /* eslint-disable */
          const elem = document.createElement('div');
          new NewsletterContent({ target: elem, props: { newsletter, generateBlobSrc: false } });
          const html = elem.innerHTML;
          /* eslint-enable */

          const userCache =
            (await LocalStorage.get('sveltia-cms.user')) ||
            (await LocalStorage.get('decap-cms-user')) ||
            (await LocalStorage.get('netlify-cms-user'));

          if (!originalEntry) {
            showSendNewsletterErrorDialog = true;
            return;
          }

          const response = await fetch('https://api.singtonic.net/newsletter', {
            method: 'POST',
            body: JSON.stringify({
              content: {
                slug: originalEntry.slug,
                subject: currentValues[defaultLocale].title,
                html,
                text: newsletter.text,
              }
            }),
            headers: {
              'Authorization': `Bearer ${userCache.token}`,
              'Content-type': 'application/json; charset=UTF-8'
            }
          });

          if (!response.ok) {
            showSendNewsletterErrorDialog = true;
            return;
          }

          if(!$entryDraft) {
            updateNewsletterSentStateErrorDialog = true;
            return;
          }

          $entryDraft.currentValues[defaultLocale].sent = true;
          await save();
  }}
        on:close={() => {
    menuButton.focus();
  }}
>
  {$_('newsletter.confirm')}
</ConfirmationDialog>

<AlertDialog
        bind:open={showSendNewsletterErrorDialog}
        title={$_('newsletter.error.send_failed.title')}
        on:close={() => {
    menuButton.focus();
  }}
>
  {$_('newsletter.error.send_failed.description')}
</AlertDialog>

<AlertDialog
        bind:open={updateNewsletterSentStateErrorDialog}
        title={$_('newsletter.error.update_failed.title')}
        on:close={() => {
    menuButton.focus();
  }}
>
  {@html $_('newsletter.error.update_failed.description')}
</AlertDialog><|MERGE_RESOLUTION|>--- conflicted
+++ resolved
@@ -32,12 +32,8 @@
   import { getAssociatedAssets } from '$lib/services/contents/entry/assets';
   import { getEntrySummary } from '$lib/services/contents/entry/summary';
   import { defaultI18nConfig, getLocaleLabel } from '$lib/services/contents/i18n';
-<<<<<<< HEAD
-  import { formatSummary } from '$lib/services/contents/view';
+  import { prefs } from '$lib/services/prefs';
   import {selectedCollection} from '$lib/services/contents/index.js';
-=======
-  import { prefs } from '$lib/services/prefs';
->>>>>>> 40fe02eb
 
   let showValidationToast = false;
   let showDeleteDialog = false;
@@ -265,18 +261,18 @@
     />
   {/if}
   {#if ($selectedCollection?.name === 'newsletter')}
-        <!--        <pre>{JSON.stringify(currentValues)}</pre>-->
-        <Button
-                variant="primary"
-                disabled={!!currentValues[defaultLocale].sent || !originalEntry}
-                label={$_('newsletter.send')}
-                on:click={async () => {
-                  showSendNewsletterDialog = true;
-            }}
-        >
-            <Icon slot="start-icon" name="send"/>
-        </Button>
-    {/if}
+    <!--        <pre>{JSON.stringify(currentValues)}</pre>-->
+    <Button
+      variant="primary"
+      disabled={!!currentValues[defaultLocale].sent || !originalEntry}
+      label={$_('newsletter.send')}
+      on:click={async () => {
+        showSendNewsletterDialog = true;
+      }}
+    >
+      <Icon slot="start-icon" name="send"/>
+    </Button>
+  {/if}
 </Toolbar>
 
 <Toast bind:show={showValidationToast}>
