--- conflicted
+++ resolved
@@ -1,23 +1,14 @@
 <script>
   import { Divider, Icon, Menu, MenuButton, MenuItem } from '@sveltia/ui';
   import { _ } from 'svelte-i18n';
-<<<<<<< HEAD
   import { get } from 'svelte/store';
   import {LocalStorage} from '@sveltia/utils/storage';
-  import PublishMenuItem from '$lib/components/global/toolbar/items/publish-menu-item.svelte';
-  import ShortcutsDialog from '$lib/components/keyboard-shortcuts/shortcuts-dialog.svelte';
-=======
->>>>>>> 40fe02eb
   import PrefsDialog from '$lib/components/prefs/prefs-dialog.svelte';
   import { goto, openProductionSite } from '$lib/services/app/navigation';
   import { backend, backendName } from '$lib/services/backends';
   import { prefs } from '$lib/services/prefs';
-<<<<<<< HEAD
-  import { user } from '$lib/services/user';
+  import { signOut, user } from '$lib/services/user';
   import { siteConfig } from '$lib/services/config';
-=======
-  import { signOut, user } from '$lib/services/user';
->>>>>>> 40fe02eb
 
   /** @type {any} */
   let menuButton;
@@ -39,77 +30,6 @@
     aria-label={$_('show_account_menu')}
     bind:this={menuButton}
   >
-<<<<<<< HEAD
-    <svelte:component
-      this={hasAvatar ? undefined : Icon}
-      slot="start-icon"
-      name={'account_circle'}
-    />
-    <svelte:element
-      this={hasAvatar ? 'img' : undefined}
-      class="avatar"
-      loading="lazy"
-      src={$user?.avatarURL}
-    />
-    <Menu slot="popup" aria-label={$_('account')}>
-      <MenuItem
-        label={isLocal
-          ? $_('working_with_local_repo')
-          : $_('signed_in_as_x', { values: { name: $user?.login } })}
-        disabled={isLocal}
-        on:click={() => {
-          window.open($user?.profileURL, '_blank');
-        }}
-      />
-      <Divider />
-      <MenuItem
-        label={$_('live_site')}
-        on:click={() => {
-          openProductionSite();
-        }}
-      />
-      {#each additionalLinks as additionalLink}
-        <MenuItem
-          label={additionalLink.label}
-          on:click={async () => {
-            const userCache =
-            (await LocalStorage.get('sveltia-cms.user')) ||
-            (await LocalStorage.get('decap-cms-user')) ||
-            (await LocalStorage.get('netlify-cms-user'));
-
-            fetch(additionalLink.url, {
-              headers: {
-                Authorization: `Bearer ${userCache?.token}`,
-              },
-            }) // FETCH BLOB FROM IT
-              .then((response) => response.blob())
-              .then((blob) => { // RETRIEVE THE BLOB AND CREATE LOCAL URL
-                const _url = window.URL.createObjectURL(blob);
-
-                window.open(_url, '_blank')?.focus(); // window.open + focus
-            }).catch((err) => {
-              console.log(err);
-            });
-          }}
-        />
-      {/each}
-      <MenuItem
-        label={$_('git_repository')}
-        disabled={isLocal}
-        on:click={() => {
-          window.open($backend?.repository?.branchURL);
-        }}
-      />
-      <PublishMenuItem />
-      <Divider />
-      <MenuItem
-        label={$_('settings')}
-        on:click={() => {
-          showPrefsDialog = true;
-        }}
-      />
-      {#if $prefs.devModeEnabled}
-=======
     {#snippet endIcon()}
       {#if hasAvatar}
         <img class="avatar" loading="lazy" src={$user?.avatarURL} alt="" />
@@ -119,7 +39,6 @@
     {/snippet}
     {#snippet popup()}
       <Menu aria-label={$_('account')}>
->>>>>>> 40fe02eb
         <MenuItem
           label={isLocal
             ? $_('working_with_local_repo')
@@ -136,6 +55,31 @@
             openProductionSite();
           }}
         />
+        {#each additionalLinks as additionalLink}
+            <MenuItem
+                    label={additionalLink.label}
+                    on:click={async () => {
+          const userCache =
+          (await LocalStorage.get('sveltia-cms.user')) ||
+          (await LocalStorage.get('decap-cms-user')) ||
+          (await LocalStorage.get('netlify-cms-user'));
+
+          fetch(additionalLink.url, {
+            headers: {
+              Authorization: `Bearer ${userCache?.token}`,
+            },
+          }) // FETCH BLOB FROM IT
+            .then((response) => response.blob())
+            .then((blob) => { // RETRIEVE THE BLOB AND CREATE LOCAL URL
+              const _url = window.URL.createObjectURL(blob);
+
+              window.open(_url, '_blank')?.focus(); // window.open + focus
+          }).catch((err) => {
+            console.log(err);
+          });
+        }}
+            />
+        {/each}
         {#if $prefs.devModeEnabled}
           <MenuItem
             label={$_('git_repository')}
