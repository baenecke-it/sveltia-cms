<script>
  import { Divider, Icon, Menu, MenuButton, MenuItem } from '@sveltia/ui';
  import { _ } from 'svelte-i18n';
  import { get } from 'svelte/store';
  import {LocalStorage} from '@sveltia/utils/storage';
  import PrefsDialog from '$lib/components/prefs/prefs-dialog.svelte';
  import { goto, openProductionSite } from '$lib/services/app/navigation';
  import { backend, backendName } from '$lib/services/backends';
  import { prefs } from '$lib/services/prefs';
  import { signOut, user } from '$lib/services/user';
  import { siteConfig } from '$lib/services/config';

  /** @type {MenuButton | undefined} */
  let menuButton = $state();
  let showPrefsDialog = $state(false);

<<<<<<< HEAD
  $: hasAvatar = !!$user?.avatarURL;
  $: isLocal = $backendName === 'local';

  /** @type {{url: string, label: string}[]} */
  const additionalLinks = get(siteConfig)?.links ?? [];
=======
  const hasAvatar = $derived(!!$user?.avatarURL);
  const isLocal = $derived($backendName === 'local');
>>>>>>> 51735393
</script>

<div role="none" class="wrapper">
  <MenuButton
    variant="ghost"
    iconic
    class={hasAvatar ? 'avatar' : ''}
    popupPosition="bottom-right"
    aria-label={$_('show_account_menu')}
    bind:this={menuButton}
  >
    {#snippet endIcon()}
      {#if hasAvatar}
        <img class="avatar" loading="lazy" src={$user?.avatarURL} alt="" />
      {:else}
        <Icon name={'account_circle'} />
      {/if}
    {/snippet}
    {#snippet popup()}
      <Menu aria-label={$_('account')}>
        <MenuItem
          label={isLocal
            ? $_('working_with_local_repo')
            : $_('signed_in_as_x', { values: { name: $user?.login } })}
          disabled={isLocal}
          onclick={() => {
            window.open($user?.profileURL, '_blank');
          }}
        />
        <Divider />
        <MenuItem
          label={$_('live_site')}
          onclick={() => {
            openProductionSite();
          }}
        />
        {#each additionalLinks as additionalLink}
            <MenuItem
                    label={additionalLink.label}
                    on:click={async () => {
          const userCache =
          (await LocalStorage.get('sveltia-cms.user')) ||
          (await LocalStorage.get('decap-cms-user')) ||
          (await LocalStorage.get('netlify-cms-user'));

          fetch(additionalLink.url, {
            headers: {
              Authorization: `Bearer ${userCache?.token}`,
            },
          }) // FETCH BLOB FROM IT
            .then((response) => response.blob())
            .then((blob) => { // RETRIEVE THE BLOB AND CREATE LOCAL URL
              const _url = window.URL.createObjectURL(blob);

              window.open(_url, '_blank')?.focus(); // window.open + focus
          }).catch((err) => {
            console.log(err);
          });
        }}
            />
        {/each}
        {#if $prefs.devModeEnabled}
          <MenuItem
            label={$_('git_repository')}
            disabled={!$backend?.repository?.treeBaseURL}
            onclick={() => {
              window.open($backend?.repository?.treeBaseURL);
            }}
          />
          <MenuItem
            label={$_('site_config')}
            onclick={() => {
              goto('/config');
            }}
          />
        {/if}
        <Divider />
        <MenuItem
          label={$_('settings')}
          onclick={() => {
            showPrefsDialog = true;
          }}
        />
        <Divider />
        <MenuItem
          label={$_('sign_out')}
          onclick={async () => {
            // Wait a bit before the menu is closed
            window.requestAnimationFrame(() => {
              signOut();
            });
          }}
        />
      </Menu>
    {/snippet}
  </MenuButton>
</div>

<PrefsDialog
  bind:open={showPrefsDialog}
  onClose={() => {
    menuButton?.focus();
  }}
/>

<style lang="scss">
  .wrapper {
    display: contents;

    :global(button.avatar) {
      border-width: 0;
      background-color: transparent;
    }
  }

  .avatar {
    width: 32px;
    height: 32px;
    border-radius: 32px;
    object-fit: cover;
  }
</style><|MERGE_RESOLUTION|>--- conflicted
+++ resolved
@@ -14,16 +14,11 @@
   let menuButton = $state();
   let showPrefsDialog = $state(false);
 
-<<<<<<< HEAD
-  $: hasAvatar = !!$user?.avatarURL;
-  $: isLocal = $backendName === 'local';
+  const hasAvatar = $derived(!!$user?.avatarURL);
+  const isLocal = $derived($backendName === 'local');
 
   /** @type {{url: string, label: string}[]} */
   const additionalLinks = get(siteConfig)?.links ?? [];
-=======
-  const hasAvatar = $derived(!!$user?.avatarURL);
-  const isLocal = $derived($backendName === 'local');
->>>>>>> 51735393
 </script>
 
 <div role="none" class="wrapper">
