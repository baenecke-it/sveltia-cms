--- conflicted
+++ resolved
@@ -344,12 +344,8 @@
  * @property {boolean} editor.preview - Whether to show the preview pane for all the collections.
  * Default: `true`.
  * @property {'simple' | 'editorial_workflow'} [publish_mode] - Enable Editorial Workflow.
-<<<<<<< HEAD
- * @property {boolean} [show_preview_links] - Whether to show preview links in Editorial Workflow.
+ * @property {boolean} [show_preview_links] - Whether to show site preview links.
  * @property {LinkCollection[]} [links] - Link list to be shown when the Account Button is clicked.
-=======
- * @property {boolean} [show_preview_links] - Whether to show site preview links.
->>>>>>> 40fe02eb
  * @see https://decapcms.org/docs/configuration-options/
  */
 
